--- conflicted
+++ resolved
@@ -274,11 +274,6 @@
             );
             return;
         };
-<<<<<<< HEAD
-        let targets = match &terminator.kind {
-            TerminatorKind::Goto { target } => vec![*target],
-            TerminatorKind::SwitchInt { targets, .. } => targets.all_targets().to_vec(),
-=======
         let mut process = |target, is_ever_initialized| {
             if !result[target].contains_idx(l) || !result[target][l] && is_ever_initialized {
                 result[target].insert(l, is_ever_initialized);
@@ -290,7 +285,6 @@
             TerminatorKind::SwitchInt { targets, .. } => {
                 targets.all_targets().iter().for_each(|&it| process(it, is_ever_initialized));
             }
->>>>>>> 258b15c5
             TerminatorKind::UnwindResume
             | TerminatorKind::Abort
             | TerminatorKind::Return
